--- conflicted
+++ resolved
@@ -39,22 +39,8 @@
     hosp_data, missing_hosp = data.filter_data_by_location(hosp_data, hierarchy, 'hospitalizations')
     death_data, missing_deaths = data.filter_data_by_location(death_data, hierarchy, 'deaths')
     pop_data, missing_pop = data.filter_data_by_location(pop_data, hierarchy, 'population')
-
-<<<<<<< HEAD
     model_data = data.combine_data(case_data, hosp_data, death_data, pop_data, hierarchy)
-
-    # # add some poorly behaving locations to missing list
-    # # Assam (4843); Meghalaya (4862)
-    # # TODO: Move to a config file or something.
-    # missing_locations = [4843, 4862] # + missing_cases + missing_deaths + missing_pop
-    # not_missing = ~model_data['location_id'].isin(missing_locations)
-    # model_data = model_data.loc[not_missing]
-
     model_data, no_cases_locs, no_hosp_locs = data.filter_to_epi_threshold(model_data)
-=======
-    model_data = data.combine_data(case_data, death_data, pop_data, hierarchy)
-    model_data, no_cases_locs = data.filter_to_threshold_cases_and_deaths(model_data)
->>>>>>> 5ad78c22
 
     # fit model
     shared_settings = {'dep_var': 'Death rate',
@@ -64,41 +50,12 @@
     logger.debug('Launching CFR model.')
     cfr_settings = {'model_dir': str(model_dir),
                     'daily': False,
-                    'log': True}
+                    'log': True,
+                    'model_type': 'CFR'}
     cfr_settings.update(shared_settings)
 
     no_cases = model_data['location_id'].isin(no_cases_locs)
     no_cases_data = model_data.loc[no_cases]
-<<<<<<< HEAD
-    cfr_model_data = cfr_model.cfr_model_parallel(model_data.loc[~no_cases], model_dir, **var_dict)
-    cfr_model_data = cfr_model_data.append(no_cases_data)
-    cfr_model_data = cfr_model_data.rename(index=str, columns={'Predicted death rate':'Predicted death rate (CFR)'})
-    
-    logger.debug('Launching HFR model.')
-    var_dict = {'dep_var': 'Death rate',
-                'spline_var': 'Hospitalization rate',
-                'indep_vars': []}
-    no_hosp = model_data['location_id'].isin(no_hosp_locs)
-    no_hosp_data = model_data.loc[no_hosp]
-    hfr_model_data = cfr_model.cfr_model_parallel(model_data.loc[~no_hosp], model_dir, **var_dict)
-    hfr_model_data = hfr_model_data.append(no_hosp_data)
-    hfr_model_data = hfr_model_data.rename(index=str, columns={'Predicted death rate':'Predicted death rate (HFR)'})
-    
-    model_data = cfr_model_data.loc[:,['location_id', 'location_name', 'Date', 
-                                       'Confirmed case rate', 'Death rate', 
-                                       'Predicted death rate (CFR)', 'population']].merge(
-        hfr_model_data.loc[:,['location_id', 'location_name', 'Date', 
-                              'Hospitalization rate', 'Death rate', 
-                              'Predicted death rate (HFR)', 'population']],
-        how='outer'
-    )    
-    
-    logger.debug('Synthesizing time series.')
-    var_dict = {'dep_var': 'Death rate',
-                'indep_vars': ['Confirmed case rate', 'Hospitalization rate']}
-    draw_df = smoother.synthesize_time_series_parallel(model_data, plot_dir, **var_dict)
-=======
-
     if do_qsub:
         logger.debug('Submitting CFR jobs with qsubs')
         job_type = 'cfr_model'
@@ -128,15 +85,35 @@
         for result_path in results_path.iterdir():
             with result_path.open('rb') as result_file:
                 results.append(pickle.load(result_file))
-        model_data = pd.concat(results)
+        cfr_model_data = pd.concat(results)
     else:
-        model_data = cfr_model.cfr_model_parallel(model_data.loc[~no_cases], model_dir, **shared_settings)
+        logger.debug('Running CFR models via multiprocessing.')
+        cfr_model_data = cfr_model.cfr_model_parallel(model_data.loc[~no_cases], model_dir, 'CFR', **shared_settings)
+    cfr_model_data = cfr_model_data.append(no_cases_data)
 
-    model_data = model_data.append(no_cases_data)
-
+    logger.debug('Running HFR models (multiprocessing).')
+    var_dict = {'dep_var': 'Death rate',
+                'spline_var': 'Hospitalization rate',
+                'indep_vars': []}
+    no_hosp = model_data['location_id'].isin(no_hosp_locs)
+    no_hosp_data = model_data.loc[no_hosp]
+    hfr_model_data = cfr_model.cfr_model_parallel(model_data.loc[~no_hosp], model_dir, 'HFR', **var_dict)
+    hfr_model_data = hfr_model_data.append(no_hosp_data)
+    
+    # combine CFR and HFR data
+    model_data = cfr_model_data.loc[:,['location_id', 'location_name', 'Date', 
+                                       'Confirmed case rate', 'Death rate', 
+                                       'Predicted death rate (CFR)', 'population']].merge(
+        hfr_model_data.loc[:,['location_id', 'location_name', 'Date', 
+                              'Hospitalization rate', 'Death rate', 
+                              'Predicted death rate (HFR)', 'population']],
+        how='outer'
+    )    
+    
     logger.debug('Synthesizing time series.')
-    draw_df = smoother.synthesize_time_series_parallel(model_data, plot_dir, **shared_settings)
->>>>>>> 5ad78c22
+    var_dict = {'dep_var': 'Death rate',
+                'indep_vars': ['Confirmed case rate', 'Hospitalization rate']}
+    draw_df = smoother.synthesize_time_series_parallel(model_data, plot_dir, **var_dict)
 
     logger.debug("Synthesizing plots.")
     pdf_merger.pdf_merger(indir=plot_dir, outfile=str(output_root / 'model_results.pdf'))
