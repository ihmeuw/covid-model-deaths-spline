--- conflicted
+++ resolved
@@ -21,11 +21,5 @@
 git clone https://github.com/zhengp0/limetr.git &&
 cd limetr && make install && cd .. &&
 git clone https://github.com/ihmeuw-msca/MRTool.git &&
-<<<<<<< HEAD
-cd MRTool && git checkout el_hombre_elastico && python setup.py install && cd .. &&
-rm -rf limetr MRTool &&
-python setup.py develop
-=======
 cd MRTool && git checkout el_hombre_elastico && pip install . && cd .. &&
-pip install -e .
->>>>>>> 5ad78c22
+pip install -e .