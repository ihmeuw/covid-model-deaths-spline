--- conflicted
+++ resolved
@@ -144,14 +144,10 @@
     return df
 
 
-<<<<<<< HEAD
-def filter_to_epi_threshold(model_data: pd.DataFrame, threshold: int = 3) -> Tuple[pd.DataFrame, List[int]]:
+def filter_to_epi_threshold(hierarchy: pd.DataFrame, 
+                            model_data: pd.DataFrame, 
+                            threshold: int = 3) -> Tuple[pd.DataFrame, List[int]]:
     """Drop locations that don't have at least `n` deaths; do not use cases or hospitalizations if under `n`."""
-=======
-def filter_to_threshold_cases_and_deaths(hierarchy: pd.DataFrame,
-                                         model_data: pd.DataFrame, threshold: int = 3) -> Tuple[pd.DataFrame, List[int]]:
-    """Drop locations that don't have at least `n` deaths; do not use cases if under `n`."""
->>>>>>> f13fd1d5
     df = model_data.copy()
     df = check_counts(df, 'Confirmed case rate', 'fill_na', threshold)
     days_w_cases = df['Confirmed case rate'].notnull().groupby(df['location_id']).sum()
@@ -162,12 +158,8 @@
     no_hosp_locs = days_w_hosp[days_w_hosp == 0].index.to_list()
 
     df = check_counts(df, 'Death rate', 'drop', threshold)
-<<<<<<< HEAD
-    
-    dropped_locations = set(model_data['location_id']).difference(df['location_id'])
-=======
     dropped_locations = set(hierarchy['location_id']).difference(df['location_id'])
->>>>>>> f13fd1d5
+
     if dropped_locations:
         logger.warning(f"Dropped {sorted(list(dropped_locations))} from data due to lack of cases or deaths.")
 
